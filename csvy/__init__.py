<<<<<<< HEAD
"""
Python reader/writer for CSV files with YAML header information.
"""
=======
"""Python reader/writer for CSV files with YAML header information."""
>>>>>>> 0ff7bf41

__version__ = "0.2.2"
from .readers import (  # noqa: F401
    read_header,
    read_metadata,
    read_to_array,
    read_to_dataframe,
    read_to_polars,
)
from .writers import Writer, write, write_header  # noqa: F401<|MERGE_RESOLUTION|>--- conflicted
+++ resolved
@@ -1,10 +1,4 @@
-<<<<<<< HEAD
-"""
-Python reader/writer for CSV files with YAML header information.
-"""
-=======
 """Python reader/writer for CSV files with YAML header information."""
->>>>>>> 0ff7bf41
 
 __version__ = "0.2.2"
 from .readers import (  # noqa: F401
