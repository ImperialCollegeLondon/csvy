"""Tests for the csvy writer functions."""

from unittest.mock import MagicMock, patch

import pytest


class MockCSVWriter:
    """A mock CSV writer."""

    writerow = MagicMock()
    writerows = MagicMock()


def test_save_header(tmpdir, mocker):
    """Test the write_header function."""
    import yaml

    from csvy.writers import write_header

    dumper = mocker.spy(yaml, "safe_dump")
    header = {"Name": "Ada Lovelace", "Country of origin": "UK"}

    filename = tmpdir / "some_file.cvsy"
    write_header(filename, header)
    dumper.assert_called_with(header, sort_keys=False)

    with filename.open("r") as f:
        lines = [line.strip() for line in f.readlines()]

    assert len(lines) == 4
    assert lines[0] == "---"
    assert lines[-1] == "---"
    for i, (k, v) in enumerate(header.items()):
        assert k in lines[i + 1]
        assert v in lines[i + 1]

    write_header(filename, header, comment="#", sort_keys=True)
    dumper.assert_called_with(header, sort_keys=True)

    with filename.open("r") as f:
        lines = [line.strip() for line in f.readlines()]
    print(lines)
    assert len(lines) == 4
    assert all([line.startswith("#") for line in lines])
    assert lines[0] == "#---"
    assert lines[-1] == "#---"
    for i, (k, v) in enumerate(sorted(header.items())):
        assert k in lines[i + 1]
        assert v in lines[i + 1]


@patch("numpy.savetxt")
def test_write_numpy(mock_save, tmpdir):
    """Test the write_numpy function."""
    import numpy as np

    from csvy.writers import write_numpy

    filename = tmpdir / "some_file.csv"

    data: list = []
    assert not write_numpy(filename, data)

    data2 = np.array([])
    assert write_numpy(filename, data2)
    mock_save.assert_called_once()


@patch("pandas.DataFrame.to_csv")
def test_write_pandas(mock_save, tmpdir):
    """Test the write_pandas function."""
    import pandas as pd

    from csvy.writers import write_pandas

    filename = tmpdir / "some_file.csv"

    data: list = []
    assert not write_pandas(filename, data)

    data = pd.DataFrame()
    assert write_pandas(filename, data)
    mock_save.assert_called_once()


@patch("polars.DataFrame.write_csv")
def test_write_polars(mock_save, tmpdir, mocker):
    """Test the write_polars function."""
    import polars as pl

    from csvy.writers import write_polars

    filename = tmpdir / "some_file.csv"

    data: list = []
    assert not write_polars(filename, data)

    data2 = pl.DataFrame()
    assert write_polars(filename, data2)
    mock_save.assert_called_once()

    data3 = pl.LazyFrame()
    collect_spy = mocker.spy(data3, "collect")
    mock_save.reset_mock()
    assert write_polars(filename, data3)
    collect_spy.assert_called_once()
    mock_save.assert_called_once()


@patch("csv.writer")
def test_write_csv(mock_save, tmpdir):
    """Test the write_csv function."""
    from csvy.writers import write_csv

    class Writer:
        writerow = MagicMock()

    mock_save.return_value = Writer
    filename = tmpdir / "some_file.csv"

    data = [[1, 2], [3, 4]]
    assert write_csv(filename, data)

    mock_save.assert_called_once()
    assert Writer.writerow.call_count == len(data)


@patch("csv.writer")
@patch("csvy.writers.write_header")
@pytest.mark.parametrize(
    "csv_options,yaml_options",
    (
        (csv_options, yaml_options)
        for csv_options in (None, {"delimiter": ","})
        for yaml_options in (None, {"sort_keys": False})
    ),
)
def test_writer(mock_write_header, mock_csv_writer, csv_options, yaml_options, tmpdir):
    """Test the Writer class."""
    from csvy.writers import Writer

    mock_csv_writer.return_value = MockCSVWriter

    filename = tmpdir / "some_file.csv"
    header = {"name": "HAL"}
    comment = "# "
    encoding = "utf-8"

    writer = Writer(filename, header, comment, encoding, csv_options, yaml_options)
    csv_options = csv_options or {}
    yaml_options = yaml_options or {}
    mock_write_header.assert_called_once_with(
        writer._file, header, comment, encoding, **yaml_options
    )

    mock_csv_writer.assert_called_once_with(writer._file, **csv_options)


@patch("csv.writer")
@patch("csvy.writers.write_header")
def test_writer_writerow(mock_write_header, mock_csv_writer, tmpdir):
    """Test Writer's writerow method."""
    from csvy.writers import Writer

    filename = tmpdir / "some_file.csv"
    writer = Writer(filename, {})

    data = (1, 2, 3)
    writer.writerow(data)
    writer._writer.writerow.assert_called_once_with(data)  # type: ignore [attr-defined]


@patch("csv.writer")
@patch("csvy.writers.write_header")
def test_writer_writerows(mock_write_header, mock_csv_writer, tmpdir):
    """Test Writer's writerows method."""
    from csvy.writers import Writer

    filename = tmpdir / "some_file.csv"
    writer = Writer(filename, {})

    data = ((1, 2, 3),)
    writer.writerows(data)
    writer._writer.writerows.assert_called_once_with(data)  # type: ignore [attr-defined]


def test_writer_close(tmpdir):
    """Test Writer's file closure."""
    from csvy.writers import Writer

    filename = tmpdir / "some_file.csv"
    writer = Writer(filename, {})
    writer._file = MagicMock()
    writer.close()
    writer._file.close.assert_called_once()


def test_writer_context(tmpdir):
    """Test Writer's context manager."""
    from csvy.writers import Writer

    filename = tmpdir / "some_file.csv"
    writer = Writer(filename, {})
    writer._file = MagicMock()

    # Test the context manager
    with writer:
        pass

    # The file should be closed on leaving the with-block
    writer._file.close.assert_called_once()


@patch("csvy.writers.write_header")
@patch("csvy.writers.write_data")
def test_write(mock_write_data, mock_write_header):
    """Test the write function."""
    from csvy.writers import write

    filename = "here.csv"
    data = [[1, 2], [3, 4]]
    header = {"name": "HAL"}
    comment = "# "
    encoding = "encoding"
    csv_options = {"delimiter": ","}
    yaml_options = {"sort_keys": False}

    write(
        filename,
        data,
        header,
        comment,
        encoding,
        csv_options=csv_options,
        yaml_options=yaml_options,
    )

    mock_write_header.assert_called_once_with(
        filename, header, comment, encoding, **yaml_options
    )
    mock_write_data.assert_called_once_with(
        filename, data, comment, encoding, **csv_options
    )


@patch("csvy.writers.write_csv")
def test_write_data(mock_write_csv):
    """Test the write_data function."""
    from csvy.writers import KNOWN_WRITERS, write_data

    filename = "here.csv"
    data = [[1, 2], [3, 4]]
    comment = "# "
    encoding = "encoding"
    csv_options = {"delimiter": ","}

    KNOWN_WRITERS.clear()
    KNOWN_WRITERS.append(MagicMock(return_value=True))
<<<<<<< HEAD
    write_data(filename, data, comment, encoding, **csv_options)
    KNOWN_WRITERS[0].assert_called_once_with(filename, data, comment, **csv_options)
=======
    write_data(filename, data, comment, **csv_options)
    KNOWN_WRITERS[0].assert_called_once_with(  # type: ignore [attr-defined]
        filename, data, comment, **csv_options
    )
>>>>>>> 41059411
    mock_write_csv.assert_not_called()

    KNOWN_WRITERS.clear()
    KNOWN_WRITERS.append(MagicMock(return_value=False))
<<<<<<< HEAD
    write_data(filename, data, comment, encoding, **csv_options)
    KNOWN_WRITERS[0].assert_called_once_with(filename, data, comment, **csv_options)
    mock_write_csv.assert_called_once_with(
        filename, data, comment, encoding, **csv_options
    )
=======
    write_data(filename, data, comment, **csv_options)
    KNOWN_WRITERS[0].assert_called_once_with(  # type: ignore [attr-defined]
        filename, data, comment, **csv_options
    )
    mock_write_csv.assert_called_once_with(filename, data, comment, **csv_options)
>>>>>>> 41059411
<|MERGE_RESOLUTION|>--- conflicted
+++ resolved
@@ -257,29 +257,16 @@
 
     KNOWN_WRITERS.clear()
     KNOWN_WRITERS.append(MagicMock(return_value=True))
-<<<<<<< HEAD
     write_data(filename, data, comment, encoding, **csv_options)
-    KNOWN_WRITERS[0].assert_called_once_with(filename, data, comment, **csv_options)
-=======
-    write_data(filename, data, comment, **csv_options)
     KNOWN_WRITERS[0].assert_called_once_with(  # type: ignore [attr-defined]
         filename, data, comment, **csv_options
     )
->>>>>>> 41059411
     mock_write_csv.assert_not_called()
 
     KNOWN_WRITERS.clear()
     KNOWN_WRITERS.append(MagicMock(return_value=False))
-<<<<<<< HEAD
     write_data(filename, data, comment, encoding, **csv_options)
-    KNOWN_WRITERS[0].assert_called_once_with(filename, data, comment, **csv_options)
-    mock_write_csv.assert_called_once_with(
-        filename, data, comment, encoding, **csv_options
-    )
-=======
-    write_data(filename, data, comment, **csv_options)
     KNOWN_WRITERS[0].assert_called_once_with(  # type: ignore [attr-defined]
         filename, data, comment, **csv_options
     )
-    mock_write_csv.assert_called_once_with(filename, data, comment, **csv_options)
->>>>>>> 41059411
+    mock_write_csv.assert_called_once_with(filename, data, comment, encoding, **csv_options)