--- conflicted
+++ resolved
@@ -19,9 +19,7 @@
 	"Operating System :: OS Independent",
 ]
 
-packages = [
-    { include = "csvy" },
-]
+packages = [{ include = "csvy" }]
 
 [tool.poetry.dependencies]
 python = "^3.9"
@@ -41,18 +39,15 @@
 types-PyYAML = "^6.0.7"
 bump2version = "^1.0.1"
 coverage = "^7.1.0"
-<<<<<<< HEAD
 polars = "^1.8.2"
-=======
 ruff = "^0.6.8"
->>>>>>> 0ff7bf41
 
 [tool.poetry.group.docs]
 optional = true
 
 [tool.poetry.group.docs.dependencies]
 mkdocs = "^1.4.1"
-mkdocstrings = {extras = ["python"], version = "^0.19.0"}
+mkdocstrings = { extras = ["python"], version = "^0.19.0" }
 mkdocs-material = "^8.5.7"
 mkdocs-gen-files = "^0.4.0"
 mkdocs-literate-nav = "^0.5.0"
@@ -61,12 +56,12 @@
 [tool.ruff]
 target-version = "py39"
 lint.select = [
-    "D",   # pydocstyle
-    "E",   # pycodestyle
-    "F",   # Pyflakes
-    "I",   # isort
-    "UP",  # pyupgrade
-    "RUF", # ruff
+	"D",   # pydocstyle
+	"E",   # pycodestyle
+	"F",   # Pyflakes
+	"I",   # isort
+	"UP",  # pyupgrade
+	"RUF", # ruff
 ]
 lint.pydocstyle.convention = "google"
 
